import voluptuous as vol
from homeassistant.components.binary_sensor import (
    DEVICE_CLASS_DOOR,
    DEVICE_CLASS_GAS,
    DEVICE_CLASS_LIGHT,
    DEVICE_CLASS_MOISTURE,
    DEVICE_CLASS_MOTION,
    DEVICE_CLASS_OCCUPANCY,
    DEVICE_CLASS_POWER,
    DEVICE_CLASS_PRESENCE,
    DEVICE_CLASS_PROBLEM,
    DEVICE_CLASS_SAFETY,
    DEVICE_CLASS_SMOKE,
    DEVICE_CLASS_WINDOW,
)
from homeassistant.components.binary_sensor import DOMAIN as BINARY_SENSOR_DOMAIN
from homeassistant.components.light import DOMAIN as LIGHT_DOMAIN
from homeassistant.components.media_player import DOMAIN as MEDIA_PLAYER_DOMAIN
from homeassistant.components.sensor import DOMAIN as SENSOR_DOMAIN
from homeassistant.components.switch import DOMAIN as SWITCH_DOMAIN
from homeassistant.const import (
    DEVICE_CLASS_CURRENT,
    DEVICE_CLASS_ENERGY,
    DEVICE_CLASS_HUMIDITY,
    DEVICE_CLASS_ILLUMINANCE,
    DEVICE_CLASS_POWER,
    DEVICE_CLASS_TEMPERATURE,
    STATE_ALARM_TRIGGERED,
    STATE_HOME,
    STATE_ON,
    STATE_OPEN,
    STATE_PLAYING,
    STATE_PROBLEM,
)
from homeassistant.helpers import config_validation as cv

DOMAIN = "magic_areas"
MODULE_DATA = f"{DOMAIN}_data"

# Magic Areas Events
EVENT_MAGICAREAS_STARTED = "magicareas_start"
EVENT_MAGICAREAS_READY = "magicareas_ready"
EVENT_MAGICAREAS_AREA_READY = "magicareas_area_ready"

DEVICE_CLASS_DOMAINS = (BINARY_SENSOR_DOMAIN, SENSOR_DOMAIN)

ALL_BINARY_SENSOR_DEVICE_CLASSES = (
    DEVICE_CLASS_DOOR,
    DEVICE_CLASS_GAS,
    DEVICE_CLASS_LIGHT,
    DEVICE_CLASS_MOISTURE,
    DEVICE_CLASS_MOTION,
    DEVICE_CLASS_OCCUPANCY,
    DEVICE_CLASS_PRESENCE,
    DEVICE_CLASS_PROBLEM,
    DEVICE_CLASS_SAFETY,
    DEVICE_CLASS_SMOKE,
    DEVICE_CLASS_WINDOW,
    DEVICE_CLASS_POWER,
)

# Data Items
DATA_AREA_OBJECT = "area_object"
DATA_UNDO_UPDATE_LISTENER = "undo_update_listener"

# MagicAreas Components
MAGIC_AREAS_COMPONENTS = [
    BINARY_SENSOR_DOMAIN,
    SWITCH_DOMAIN,
    SENSOR_DOMAIN,
<<<<<<< HEAD
    MEDIA_PLAYER_DOMAIN,
=======
    LIGHT_DOMAIN,
>>>>>>> 4dfc7c59
]

MAGIC_AREAS_COMPONENTS_META = [
    BINARY_SENSOR_DOMAIN,
    SENSOR_DOMAIN,
    LIGHT_DOMAIN,
]

MAGIC_AREAS_COMPONENTS_GLOBAL = MAGIC_AREAS_COMPONENTS_META + []

# Meta Areas
META_AREA_GLOBAL = "Global"
META_AREA_INTERIOR = "Interior"
META_AREA_EXTERIOR = "Exterior"
META_AREAS = [META_AREA_GLOBAL, META_AREA_INTERIOR, META_AREA_EXTERIOR]

# Area Types
AREA_TYPE_META = "meta"
AREA_TYPE_INTERIOR = "interior"
AREA_TYPE_EXTERIOR = "exterior"
AREA_TYPES = [AREA_TYPE_INTERIOR, AREA_TYPE_EXTERIOR, AREA_TYPE_META]

# Configuration parameters
CONF_ID = "id"
CONF_NAME, DEFAULT_NAME = "name", ""  # cv.string
CONF_TYPE, DEFAULT_TYPE = "type", AREA_TYPE_INTERIOR  # cv.string
CONF_ENABLED_FEATURES, DEFAULT_ENABLED_FEATURES = "features", []  # cv.list
CONF_INCLUDE_ENTITIES = "include_entities"  # cv.entity_ids
CONF_EXCLUDE_ENTITIES = "exclude_entities"  # cv.entity_ids
(
    CONF_PRESENCE_SENSOR_DEVICE_CLASS,
    DEFAULT_PRESENCE_DEVICE_SENSOR_CLASS,
) = "presence_sensor_device_class", [
    DEVICE_CLASS_MOTION,
    DEVICE_CLASS_OCCUPANCY,
    DEVICE_CLASS_PRESENCE,
]  # cv.list
CONF_ON_STATES, DEFAULT_ON_STATES = "on_states", [
    STATE_ON,
    STATE_HOME,
    STATE_PLAYING,
    STATE_OPEN,
]  # cv.list
CONF_AGGREGATES_MIN_ENTITIES, DEFAULT_AGGREGATES_MIN_ENTITIES = (
    "aggregates_min_entities",
    2,
)  # cv.positive_int
CONF_CLEAR_TIMEOUT, DEFAULT_CLEAR_TIMEOUT = "clear_timeout", 60  # cv.positive_int
CONF_UPDATE_INTERVAL, DEFAULT_UPDATE_INTERVAL = "update_interval", 60  # cv.positive_int
CONF_ICON, DEFAULT_ICON = "icon", "mdi:texture-box"  # cv.string
CONF_NOTIFICATION_DEVICES = "notification_devices"  # cv.entity_ids

# features
CONF_FEATURE_CLIMATE_CONTROL = "control_climate"
CONF_FEATURE_LIGHT_CONTROL = "control_lights"
CONF_FEATURE_MEDIA_CONTROL = "control_media"
CONF_FEATURE_LIGHT_GROUPS = "light_groups"
CONF_FEATURE_AREA_AWARE_MEDIA_PLAYER = "area_aware_media_player"
CONF_FEATURE_AGGREGATION = "aggregates"
CONF_FEATURE_HEALTH = "health"

CONF_FEATURE_LIST = [
    CONF_FEATURE_CLIMATE_CONTROL,
    CONF_FEATURE_LIGHT_CONTROL,
    CONF_FEATURE_MEDIA_CONTROL,
    CONF_FEATURE_LIGHT_GROUPS,
    CONF_FEATURE_AGGREGATION,
    CONF_FEATURE_HEALTH,
]

CONF_FEATURE_LIST_META = [
    CONF_FEATURE_LIGHT_GROUPS,
    CONF_FEATURE_AGGREGATION,
    CONF_FEATURE_HEALTH,
]

CONF_FEATURE_LIST_GLOBAL = CONF_FEATURE_LIST_META + [
    CONF_FEATURE_AREA_AWARE_MEDIA_PLAYER,
]

# automatic_lights options
CONF_NIGHT_ENTITY = "night_entity"
CONF_NIGHT_STATE, DEFAULT_NIGHT_STATE = "night_state", STATE_ON
CONF_MAIN_LIGHTS = "main_lights"  # cv.entity_ids
CONF_SLEEP_LIGHTS = "sleep_lights"
CONF_SLEEP_TIMEOUT, DEFAULT_SLEEP_TIMEOUT = "sleep_timeout", 0  # int
CONF_SLEEP_ENTITY = "sleep_entity"
CONF_SLEEP_STATE, DEFAULT_SLEEP_STATE = "sleep_state", STATE_ON

# Health related
PRESENCE_DEVICE_COMPONENTS = [
    MEDIA_PLAYER_DOMAIN,
    BINARY_SENSOR_DOMAIN,
]  # @todo make configurable

AGGREGATE_BINARY_SENSOR_CLASSES = [
    DEVICE_CLASS_WINDOW,
    DEVICE_CLASS_DOOR,
    DEVICE_CLASS_MOTION,
    DEVICE_CLASS_MOISTURE,
    DEVICE_CLASS_LIGHT,
]

DISTRESS_SENSOR_CLASSES = [
    DEVICE_CLASS_PROBLEM,
    DEVICE_CLASS_SMOKE,
    DEVICE_CLASS_MOISTURE,
    DEVICE_CLASS_SAFETY,
    DEVICE_CLASS_GAS,
]  # @todo make configurable
DISTRESS_STATES = [STATE_ALARM_TRIGGERED, STATE_ON, STATE_PROBLEM]

# Aggregates
AGGREGATE_SENSOR_CLASSES = (
    DEVICE_CLASS_CURRENT,
    DEVICE_CLASS_ENERGY,
    DEVICE_CLASS_HUMIDITY,
    DEVICE_CLASS_ILLUMINANCE,
    DEVICE_CLASS_POWER,
    DEVICE_CLASS_TEMPERATURE,
)

AGGREGATE_MODE_SUM = [DEVICE_CLASS_POWER, DEVICE_CLASS_CURRENT, DEVICE_CLASS_ENERGY]

# Config Schema

# Magic Areas
<<<<<<< HEAD
_DOMAIN_SCHEMA = vol.Schema(
    {
        cv.slug: vol.Any(
            {
                vol.Optional(
                    CONF_CONTROL_CLIMATE, default=DEFAULT_CONTROL_CLIMATE
                ): cv.boolean,
                vol.Optional(
                    CONF_CONTROL_LIGHTS, default=DEFAULT_CONTROL_LIGHTS
                ): cv.boolean,
                vol.Optional(
                    CONF_CONTROL_MEDIA, default=DEFAULT_CONTROL_MEDIA
                ): cv.boolean,
                vol.Optional(CONF_AUTO_LIGHTS, default=dict): CONFIG_AL_SCHEMA,
                vol.Optional(
                    CONF_PRESENCE_SENSOR_DEVICE_CLASS,
                    default=DEFAULT_PRESENCE_DEVICE_SENSOR_CLASS,
                ): cv.ensure_list,
                vol.Optional(CONF_INCLUDE_ENTITIES, default=[]): cv.entity_ids,
                vol.Optional(CONF_EXCLUDE_ENTITIES, default=[]): cv.entity_ids,
                vol.Optional(CONF_NOTIFICATION_DEVICES, default=[]): cv.entity_ids,
                vol.Optional(CONF_EXTERIOR, default=DEFAULT_EXTERIOR): cv.boolean,
                vol.Optional(CONF_ON_STATES, default=DEFAULT_ON_STATES): cv.ensure_list,
                vol.Optional(
                    CONF_CLEAR_TIMEOUT, default=DEFAULT_CLEAR_TIMEOUT
                ): cv.positive_int,
                vol.Optional(
                    CONF_UPDATE_INTERVAL, default=DEFAULT_UPDATE_INTERVAL
                ): cv.positive_int,
                vol.Optional(CONF_ICON, default=DEFAULT_ICON): cv.string,
            },
            None,
        )
    }
)
=======
_AREA_SCHEMA = {
    # vol.Optional(CONF_NAME, default=DEFAULT_NAME): cv.string,
    vol.Optional(CONF_ENABLED_FEATURES, default=[]): cv.ensure_list,
    vol.Optional(
        CONF_PRESENCE_SENSOR_DEVICE_CLASS,
        default=DEFAULT_PRESENCE_DEVICE_SENSOR_CLASS,
    ): cv.ensure_list,
    vol.Optional(CONF_INCLUDE_ENTITIES, default=[]): cv.entity_ids,
    vol.Optional(CONF_EXCLUDE_ENTITIES, default=[]): cv.entity_ids,
    vol.Optional(CONF_TYPE, default=DEFAULT_TYPE): str,
    vol.Optional(CONF_ON_STATES, default=DEFAULT_ON_STATES): cv.ensure_list,
    vol.Optional(
        CONF_AGGREGATES_MIN_ENTITIES, default=DEFAULT_AGGREGATES_MIN_ENTITIES
    ): cv.positive_int,
    vol.Optional(CONF_CLEAR_TIMEOUT, default=DEFAULT_CLEAR_TIMEOUT): cv.positive_int,
    vol.Optional(
        CONF_UPDATE_INTERVAL, default=DEFAULT_UPDATE_INTERVAL
    ): cv.positive_int,
    vol.Optional(CONF_ICON, default=DEFAULT_ICON): cv.string,
    vol.Optional(CONF_NIGHT_ENTITY): cv.entity_id,
    vol.Optional(CONF_NIGHT_STATE, default=DEFAULT_NIGHT_STATE): str,
    vol.Optional(CONF_SLEEP_ENTITY): cv.entity_id,
    vol.Optional(CONF_SLEEP_STATE, default=DEFAULT_SLEEP_STATE): str,
    vol.Optional(CONF_SLEEP_TIMEOUT, default=DEFAULT_SLEEP_TIMEOUT): cv.positive_int,
    vol.Optional(CONF_MAIN_LIGHTS, default=[]): cv.entity_ids,
    vol.Optional(CONF_SLEEP_LIGHTS, default=[]): cv.entity_ids,
}
>>>>>>> 4dfc7c59

_DOMAIN_SCHEMA = vol.Schema({cv.slug: vol.Any(_AREA_SCHEMA, None)})
# Autolights States
AUTOLIGHTS_STATE_SLEEP = "sleep"
AUTOLIGHTS_STATE_NORMAL = "enabled"
AUTOLIGHTS_STATE_DISABLED = "disabled"

# VALIDATION_TUPLES
VALIDATION_TUPLES = [
    (CONF_ENABLED_FEATURES, DEFAULT_ENABLED_FEATURES, cv.ensure_list),
    (CONF_INCLUDE_ENTITIES, [], cv.entity_ids),
    (CONF_EXCLUDE_ENTITIES, [], cv.entity_ids),
    (
        CONF_PRESENCE_SENSOR_DEVICE_CLASS,
        DEFAULT_PRESENCE_DEVICE_SENSOR_CLASS,
        cv.ensure_list,
    ),
    (CONF_CLEAR_TIMEOUT, DEFAULT_CLEAR_TIMEOUT, int),
    (CONF_ICON, DEFAULT_ICON, str),
    (CONF_AGGREGATES_MIN_ENTITIES, DEFAULT_AGGREGATES_MIN_ENTITIES, int),
    (CONF_NIGHT_ENTITY, "", cv.entity_id),
    (CONF_NIGHT_STATE, DEFAULT_NIGHT_STATE, str),
    (CONF_MAIN_LIGHTS, [], cv.entity_ids),
    (CONF_SLEEP_LIGHTS, [], cv.entity_ids),
    (
        CONF_SLEEP_ENTITY,
        "",
        cv.entity_id,
    ),
    (CONF_SLEEP_STATE, DEFAULT_SLEEP_STATE, str),
    (CONF_SLEEP_TIMEOUT, DEFAULT_SLEEP_TIMEOUT, int),
    (CONF_UPDATE_INTERVAL, DEFAULT_UPDATE_INTERVAL, int),
    (CONF_TYPE, DEFAULT_TYPE, str),
]

VALIDATION_TUPLES_META = [
    (CONF_ENABLED_FEATURES, DEFAULT_ENABLED_FEATURES, cv.ensure_list),
    (CONF_EXCLUDE_ENTITIES, [], cv.entity_ids),
    (CONF_CLEAR_TIMEOUT, DEFAULT_CLEAR_TIMEOUT, int),
    (CONF_ICON, DEFAULT_ICON, str),
    (CONF_AGGREGATES_MIN_ENTITIES, DEFAULT_AGGREGATES_MIN_ENTITIES, int),
    (CONF_UPDATE_INTERVAL, DEFAULT_UPDATE_INTERVAL, int),
]
<|MERGE_RESOLUTION|>--- conflicted
+++ resolved
@@ -1,310 +1,270 @@
-import voluptuous as vol
-from homeassistant.components.binary_sensor import (
-    DEVICE_CLASS_DOOR,
-    DEVICE_CLASS_GAS,
-    DEVICE_CLASS_LIGHT,
-    DEVICE_CLASS_MOISTURE,
-    DEVICE_CLASS_MOTION,
-    DEVICE_CLASS_OCCUPANCY,
-    DEVICE_CLASS_POWER,
-    DEVICE_CLASS_PRESENCE,
-    DEVICE_CLASS_PROBLEM,
-    DEVICE_CLASS_SAFETY,
-    DEVICE_CLASS_SMOKE,
-    DEVICE_CLASS_WINDOW,
-)
-from homeassistant.components.binary_sensor import DOMAIN as BINARY_SENSOR_DOMAIN
-from homeassistant.components.light import DOMAIN as LIGHT_DOMAIN
-from homeassistant.components.media_player import DOMAIN as MEDIA_PLAYER_DOMAIN
-from homeassistant.components.sensor import DOMAIN as SENSOR_DOMAIN
-from homeassistant.components.switch import DOMAIN as SWITCH_DOMAIN
-from homeassistant.const import (
-    DEVICE_CLASS_CURRENT,
-    DEVICE_CLASS_ENERGY,
-    DEVICE_CLASS_HUMIDITY,
-    DEVICE_CLASS_ILLUMINANCE,
-    DEVICE_CLASS_POWER,
-    DEVICE_CLASS_TEMPERATURE,
-    STATE_ALARM_TRIGGERED,
-    STATE_HOME,
-    STATE_ON,
-    STATE_OPEN,
-    STATE_PLAYING,
-    STATE_PROBLEM,
-)
-from homeassistant.helpers import config_validation as cv
-
-DOMAIN = "magic_areas"
-MODULE_DATA = f"{DOMAIN}_data"
-
-# Magic Areas Events
-EVENT_MAGICAREAS_STARTED = "magicareas_start"
-EVENT_MAGICAREAS_READY = "magicareas_ready"
-EVENT_MAGICAREAS_AREA_READY = "magicareas_area_ready"
-
-DEVICE_CLASS_DOMAINS = (BINARY_SENSOR_DOMAIN, SENSOR_DOMAIN)
-
-ALL_BINARY_SENSOR_DEVICE_CLASSES = (
-    DEVICE_CLASS_DOOR,
-    DEVICE_CLASS_GAS,
-    DEVICE_CLASS_LIGHT,
-    DEVICE_CLASS_MOISTURE,
-    DEVICE_CLASS_MOTION,
-    DEVICE_CLASS_OCCUPANCY,
-    DEVICE_CLASS_PRESENCE,
-    DEVICE_CLASS_PROBLEM,
-    DEVICE_CLASS_SAFETY,
-    DEVICE_CLASS_SMOKE,
-    DEVICE_CLASS_WINDOW,
-    DEVICE_CLASS_POWER,
-)
-
-# Data Items
-DATA_AREA_OBJECT = "area_object"
-DATA_UNDO_UPDATE_LISTENER = "undo_update_listener"
-
-# MagicAreas Components
-MAGIC_AREAS_COMPONENTS = [
-    BINARY_SENSOR_DOMAIN,
-    SWITCH_DOMAIN,
-    SENSOR_DOMAIN,
-<<<<<<< HEAD
-    MEDIA_PLAYER_DOMAIN,
-=======
-    LIGHT_DOMAIN,
->>>>>>> 4dfc7c59
-]
-
-MAGIC_AREAS_COMPONENTS_META = [
-    BINARY_SENSOR_DOMAIN,
-    SENSOR_DOMAIN,
-    LIGHT_DOMAIN,
-]
-
-MAGIC_AREAS_COMPONENTS_GLOBAL = MAGIC_AREAS_COMPONENTS_META + []
-
-# Meta Areas
-META_AREA_GLOBAL = "Global"
-META_AREA_INTERIOR = "Interior"
-META_AREA_EXTERIOR = "Exterior"
-META_AREAS = [META_AREA_GLOBAL, META_AREA_INTERIOR, META_AREA_EXTERIOR]
-
-# Area Types
-AREA_TYPE_META = "meta"
-AREA_TYPE_INTERIOR = "interior"
-AREA_TYPE_EXTERIOR = "exterior"
-AREA_TYPES = [AREA_TYPE_INTERIOR, AREA_TYPE_EXTERIOR, AREA_TYPE_META]
-
-# Configuration parameters
-CONF_ID = "id"
-CONF_NAME, DEFAULT_NAME = "name", ""  # cv.string
-CONF_TYPE, DEFAULT_TYPE = "type", AREA_TYPE_INTERIOR  # cv.string
-CONF_ENABLED_FEATURES, DEFAULT_ENABLED_FEATURES = "features", []  # cv.list
-CONF_INCLUDE_ENTITIES = "include_entities"  # cv.entity_ids
-CONF_EXCLUDE_ENTITIES = "exclude_entities"  # cv.entity_ids
-(
-    CONF_PRESENCE_SENSOR_DEVICE_CLASS,
-    DEFAULT_PRESENCE_DEVICE_SENSOR_CLASS,
-) = "presence_sensor_device_class", [
-    DEVICE_CLASS_MOTION,
-    DEVICE_CLASS_OCCUPANCY,
-    DEVICE_CLASS_PRESENCE,
-]  # cv.list
-CONF_ON_STATES, DEFAULT_ON_STATES = "on_states", [
-    STATE_ON,
-    STATE_HOME,
-    STATE_PLAYING,
-    STATE_OPEN,
-]  # cv.list
-CONF_AGGREGATES_MIN_ENTITIES, DEFAULT_AGGREGATES_MIN_ENTITIES = (
-    "aggregates_min_entities",
-    2,
-)  # cv.positive_int
-CONF_CLEAR_TIMEOUT, DEFAULT_CLEAR_TIMEOUT = "clear_timeout", 60  # cv.positive_int
-CONF_UPDATE_INTERVAL, DEFAULT_UPDATE_INTERVAL = "update_interval", 60  # cv.positive_int
-CONF_ICON, DEFAULT_ICON = "icon", "mdi:texture-box"  # cv.string
-CONF_NOTIFICATION_DEVICES = "notification_devices"  # cv.entity_ids
-
-# features
-CONF_FEATURE_CLIMATE_CONTROL = "control_climate"
-CONF_FEATURE_LIGHT_CONTROL = "control_lights"
-CONF_FEATURE_MEDIA_CONTROL = "control_media"
-CONF_FEATURE_LIGHT_GROUPS = "light_groups"
-CONF_FEATURE_AREA_AWARE_MEDIA_PLAYER = "area_aware_media_player"
-CONF_FEATURE_AGGREGATION = "aggregates"
-CONF_FEATURE_HEALTH = "health"
-
-CONF_FEATURE_LIST = [
-    CONF_FEATURE_CLIMATE_CONTROL,
-    CONF_FEATURE_LIGHT_CONTROL,
-    CONF_FEATURE_MEDIA_CONTROL,
-    CONF_FEATURE_LIGHT_GROUPS,
-    CONF_FEATURE_AGGREGATION,
-    CONF_FEATURE_HEALTH,
-]
-
-CONF_FEATURE_LIST_META = [
-    CONF_FEATURE_LIGHT_GROUPS,
-    CONF_FEATURE_AGGREGATION,
-    CONF_FEATURE_HEALTH,
-]
-
-CONF_FEATURE_LIST_GLOBAL = CONF_FEATURE_LIST_META + [
-    CONF_FEATURE_AREA_AWARE_MEDIA_PLAYER,
-]
-
-# automatic_lights options
-CONF_NIGHT_ENTITY = "night_entity"
-CONF_NIGHT_STATE, DEFAULT_NIGHT_STATE = "night_state", STATE_ON
-CONF_MAIN_LIGHTS = "main_lights"  # cv.entity_ids
-CONF_SLEEP_LIGHTS = "sleep_lights"
-CONF_SLEEP_TIMEOUT, DEFAULT_SLEEP_TIMEOUT = "sleep_timeout", 0  # int
-CONF_SLEEP_ENTITY = "sleep_entity"
-CONF_SLEEP_STATE, DEFAULT_SLEEP_STATE = "sleep_state", STATE_ON
-
-# Health related
-PRESENCE_DEVICE_COMPONENTS = [
-    MEDIA_PLAYER_DOMAIN,
-    BINARY_SENSOR_DOMAIN,
-]  # @todo make configurable
-
-AGGREGATE_BINARY_SENSOR_CLASSES = [
-    DEVICE_CLASS_WINDOW,
-    DEVICE_CLASS_DOOR,
-    DEVICE_CLASS_MOTION,
-    DEVICE_CLASS_MOISTURE,
-    DEVICE_CLASS_LIGHT,
-]
-
-DISTRESS_SENSOR_CLASSES = [
-    DEVICE_CLASS_PROBLEM,
-    DEVICE_CLASS_SMOKE,
-    DEVICE_CLASS_MOISTURE,
-    DEVICE_CLASS_SAFETY,
-    DEVICE_CLASS_GAS,
-]  # @todo make configurable
-DISTRESS_STATES = [STATE_ALARM_TRIGGERED, STATE_ON, STATE_PROBLEM]
-
-# Aggregates
-AGGREGATE_SENSOR_CLASSES = (
-    DEVICE_CLASS_CURRENT,
-    DEVICE_CLASS_ENERGY,
-    DEVICE_CLASS_HUMIDITY,
-    DEVICE_CLASS_ILLUMINANCE,
-    DEVICE_CLASS_POWER,
-    DEVICE_CLASS_TEMPERATURE,
-)
-
-AGGREGATE_MODE_SUM = [DEVICE_CLASS_POWER, DEVICE_CLASS_CURRENT, DEVICE_CLASS_ENERGY]
-
-# Config Schema
-
-# Magic Areas
-<<<<<<< HEAD
-_DOMAIN_SCHEMA = vol.Schema(
-    {
-        cv.slug: vol.Any(
-            {
-                vol.Optional(
-                    CONF_CONTROL_CLIMATE, default=DEFAULT_CONTROL_CLIMATE
-                ): cv.boolean,
-                vol.Optional(
-                    CONF_CONTROL_LIGHTS, default=DEFAULT_CONTROL_LIGHTS
-                ): cv.boolean,
-                vol.Optional(
-                    CONF_CONTROL_MEDIA, default=DEFAULT_CONTROL_MEDIA
-                ): cv.boolean,
-                vol.Optional(CONF_AUTO_LIGHTS, default=dict): CONFIG_AL_SCHEMA,
-                vol.Optional(
-                    CONF_PRESENCE_SENSOR_DEVICE_CLASS,
-                    default=DEFAULT_PRESENCE_DEVICE_SENSOR_CLASS,
-                ): cv.ensure_list,
-                vol.Optional(CONF_INCLUDE_ENTITIES, default=[]): cv.entity_ids,
-                vol.Optional(CONF_EXCLUDE_ENTITIES, default=[]): cv.entity_ids,
-                vol.Optional(CONF_NOTIFICATION_DEVICES, default=[]): cv.entity_ids,
-                vol.Optional(CONF_EXTERIOR, default=DEFAULT_EXTERIOR): cv.boolean,
-                vol.Optional(CONF_ON_STATES, default=DEFAULT_ON_STATES): cv.ensure_list,
-                vol.Optional(
-                    CONF_CLEAR_TIMEOUT, default=DEFAULT_CLEAR_TIMEOUT
-                ): cv.positive_int,
-                vol.Optional(
-                    CONF_UPDATE_INTERVAL, default=DEFAULT_UPDATE_INTERVAL
-                ): cv.positive_int,
-                vol.Optional(CONF_ICON, default=DEFAULT_ICON): cv.string,
-            },
-            None,
-        )
-    }
-)
-=======
-_AREA_SCHEMA = {
-    # vol.Optional(CONF_NAME, default=DEFAULT_NAME): cv.string,
-    vol.Optional(CONF_ENABLED_FEATURES, default=[]): cv.ensure_list,
-    vol.Optional(
-        CONF_PRESENCE_SENSOR_DEVICE_CLASS,
-        default=DEFAULT_PRESENCE_DEVICE_SENSOR_CLASS,
-    ): cv.ensure_list,
-    vol.Optional(CONF_INCLUDE_ENTITIES, default=[]): cv.entity_ids,
-    vol.Optional(CONF_EXCLUDE_ENTITIES, default=[]): cv.entity_ids,
-    vol.Optional(CONF_TYPE, default=DEFAULT_TYPE): str,
-    vol.Optional(CONF_ON_STATES, default=DEFAULT_ON_STATES): cv.ensure_list,
-    vol.Optional(
-        CONF_AGGREGATES_MIN_ENTITIES, default=DEFAULT_AGGREGATES_MIN_ENTITIES
-    ): cv.positive_int,
-    vol.Optional(CONF_CLEAR_TIMEOUT, default=DEFAULT_CLEAR_TIMEOUT): cv.positive_int,
-    vol.Optional(
-        CONF_UPDATE_INTERVAL, default=DEFAULT_UPDATE_INTERVAL
-    ): cv.positive_int,
-    vol.Optional(CONF_ICON, default=DEFAULT_ICON): cv.string,
-    vol.Optional(CONF_NIGHT_ENTITY): cv.entity_id,
-    vol.Optional(CONF_NIGHT_STATE, default=DEFAULT_NIGHT_STATE): str,
-    vol.Optional(CONF_SLEEP_ENTITY): cv.entity_id,
-    vol.Optional(CONF_SLEEP_STATE, default=DEFAULT_SLEEP_STATE): str,
-    vol.Optional(CONF_SLEEP_TIMEOUT, default=DEFAULT_SLEEP_TIMEOUT): cv.positive_int,
-    vol.Optional(CONF_MAIN_LIGHTS, default=[]): cv.entity_ids,
-    vol.Optional(CONF_SLEEP_LIGHTS, default=[]): cv.entity_ids,
-}
->>>>>>> 4dfc7c59
-
-_DOMAIN_SCHEMA = vol.Schema({cv.slug: vol.Any(_AREA_SCHEMA, None)})
-# Autolights States
-AUTOLIGHTS_STATE_SLEEP = "sleep"
-AUTOLIGHTS_STATE_NORMAL = "enabled"
-AUTOLIGHTS_STATE_DISABLED = "disabled"
-
-# VALIDATION_TUPLES
-VALIDATION_TUPLES = [
-    (CONF_ENABLED_FEATURES, DEFAULT_ENABLED_FEATURES, cv.ensure_list),
-    (CONF_INCLUDE_ENTITIES, [], cv.entity_ids),
-    (CONF_EXCLUDE_ENTITIES, [], cv.entity_ids),
-    (
-        CONF_PRESENCE_SENSOR_DEVICE_CLASS,
-        DEFAULT_PRESENCE_DEVICE_SENSOR_CLASS,
-        cv.ensure_list,
-    ),
-    (CONF_CLEAR_TIMEOUT, DEFAULT_CLEAR_TIMEOUT, int),
-    (CONF_ICON, DEFAULT_ICON, str),
-    (CONF_AGGREGATES_MIN_ENTITIES, DEFAULT_AGGREGATES_MIN_ENTITIES, int),
-    (CONF_NIGHT_ENTITY, "", cv.entity_id),
-    (CONF_NIGHT_STATE, DEFAULT_NIGHT_STATE, str),
-    (CONF_MAIN_LIGHTS, [], cv.entity_ids),
-    (CONF_SLEEP_LIGHTS, [], cv.entity_ids),
-    (
-        CONF_SLEEP_ENTITY,
-        "",
-        cv.entity_id,
-    ),
-    (CONF_SLEEP_STATE, DEFAULT_SLEEP_STATE, str),
-    (CONF_SLEEP_TIMEOUT, DEFAULT_SLEEP_TIMEOUT, int),
-    (CONF_UPDATE_INTERVAL, DEFAULT_UPDATE_INTERVAL, int),
-    (CONF_TYPE, DEFAULT_TYPE, str),
-]
-
-VALIDATION_TUPLES_META = [
-    (CONF_ENABLED_FEATURES, DEFAULT_ENABLED_FEATURES, cv.ensure_list),
-    (CONF_EXCLUDE_ENTITIES, [], cv.entity_ids),
-    (CONF_CLEAR_TIMEOUT, DEFAULT_CLEAR_TIMEOUT, int),
-    (CONF_ICON, DEFAULT_ICON, str),
-    (CONF_AGGREGATES_MIN_ENTITIES, DEFAULT_AGGREGATES_MIN_ENTITIES, int),
-    (CONF_UPDATE_INTERVAL, DEFAULT_UPDATE_INTERVAL, int),
-]
+import voluptuous as vol
+from homeassistant.components.binary_sensor import (
+    DEVICE_CLASS_DOOR,
+    DEVICE_CLASS_GAS,
+    DEVICE_CLASS_LIGHT,
+    DEVICE_CLASS_MOISTURE,
+    DEVICE_CLASS_MOTION,
+    DEVICE_CLASS_OCCUPANCY,
+    DEVICE_CLASS_POWER,
+    DEVICE_CLASS_PRESENCE,
+    DEVICE_CLASS_PROBLEM,
+    DEVICE_CLASS_SAFETY,
+    DEVICE_CLASS_SMOKE,
+    DEVICE_CLASS_WINDOW,
+)
+from homeassistant.components.binary_sensor import DOMAIN as BINARY_SENSOR_DOMAIN
+from homeassistant.components.light import DOMAIN as LIGHT_DOMAIN
+from homeassistant.components.media_player import DOMAIN as MEDIA_PLAYER_DOMAIN
+from homeassistant.components.sensor import DOMAIN as SENSOR_DOMAIN
+from homeassistant.components.switch import DOMAIN as SWITCH_DOMAIN
+from homeassistant.const import (
+    DEVICE_CLASS_CURRENT,
+    DEVICE_CLASS_ENERGY,
+    DEVICE_CLASS_HUMIDITY,
+    DEVICE_CLASS_ILLUMINANCE,
+    DEVICE_CLASS_POWER,
+    DEVICE_CLASS_TEMPERATURE,
+    STATE_ALARM_TRIGGERED,
+    STATE_HOME,
+    STATE_ON,
+    STATE_OPEN,
+    STATE_PLAYING,
+    STATE_PROBLEM,
+)
+from homeassistant.helpers import config_validation as cv
+
+DOMAIN = "magic_areas"
+MODULE_DATA = f"{DOMAIN}_data"
+
+# Magic Areas Events
+EVENT_MAGICAREAS_STARTED = "magicareas_start"
+EVENT_MAGICAREAS_READY = "magicareas_ready"
+EVENT_MAGICAREAS_AREA_READY = "magicareas_area_ready"
+
+DEVICE_CLASS_DOMAINS = (BINARY_SENSOR_DOMAIN, SENSOR_DOMAIN)
+
+ALL_BINARY_SENSOR_DEVICE_CLASSES = (
+    DEVICE_CLASS_DOOR,
+    DEVICE_CLASS_GAS,
+    DEVICE_CLASS_LIGHT,
+    DEVICE_CLASS_MOISTURE,
+    DEVICE_CLASS_MOTION,
+    DEVICE_CLASS_OCCUPANCY,
+    DEVICE_CLASS_PRESENCE,
+    DEVICE_CLASS_PROBLEM,
+    DEVICE_CLASS_SAFETY,
+    DEVICE_CLASS_SMOKE,
+    DEVICE_CLASS_WINDOW,
+    DEVICE_CLASS_POWER,
+)
+
+# Data Items
+DATA_AREA_OBJECT = "area_object"
+DATA_UNDO_UPDATE_LISTENER = "undo_update_listener"
+
+# MagicAreas Components
+MAGIC_AREAS_COMPONENTS = [
+    BINARY_SENSOR_DOMAIN,
+    SWITCH_DOMAIN,
+    SENSOR_DOMAIN,
+    LIGHT_DOMAIN,
+]
+
+MAGIC_AREAS_COMPONENTS_META = [
+    BINARY_SENSOR_DOMAIN,
+    SENSOR_DOMAIN,
+    LIGHT_DOMAIN,
+]
+
+MAGIC_AREAS_COMPONENTS_GLOBAL = MAGIC_AREAS_COMPONENTS_META + [MEDIA_PLAYER_DOMAIN]
+
+# Meta Areas
+META_AREA_GLOBAL = "Global"
+META_AREA_INTERIOR = "Interior"
+META_AREA_EXTERIOR = "Exterior"
+META_AREAS = [META_AREA_GLOBAL, META_AREA_INTERIOR, META_AREA_EXTERIOR]
+
+# Area Types
+AREA_TYPE_META = "meta"
+AREA_TYPE_INTERIOR = "interior"
+AREA_TYPE_EXTERIOR = "exterior"
+AREA_TYPES = [AREA_TYPE_INTERIOR, AREA_TYPE_EXTERIOR, AREA_TYPE_META]
+
+# Configuration parameters
+CONF_ID = "id"
+CONF_NAME, DEFAULT_NAME = "name", ""  # cv.string
+CONF_TYPE, DEFAULT_TYPE = "type", AREA_TYPE_INTERIOR  # cv.string
+CONF_ENABLED_FEATURES, DEFAULT_ENABLED_FEATURES = "features", []  # cv.list
+CONF_INCLUDE_ENTITIES = "include_entities"  # cv.entity_ids
+CONF_EXCLUDE_ENTITIES = "exclude_entities"  # cv.entity_ids
+(
+    CONF_PRESENCE_SENSOR_DEVICE_CLASS,
+    DEFAULT_PRESENCE_DEVICE_SENSOR_CLASS,
+) = "presence_sensor_device_class", [
+    DEVICE_CLASS_MOTION,
+    DEVICE_CLASS_OCCUPANCY,
+    DEVICE_CLASS_PRESENCE,
+]  # cv.list
+CONF_ON_STATES, DEFAULT_ON_STATES = "on_states", [
+    STATE_ON,
+    STATE_HOME,
+    STATE_PLAYING,
+    STATE_OPEN,
+]  # cv.list
+CONF_AGGREGATES_MIN_ENTITIES, DEFAULT_AGGREGATES_MIN_ENTITIES = (
+    "aggregates_min_entities",
+    2,
+)  # cv.positive_int
+CONF_CLEAR_TIMEOUT, DEFAULT_CLEAR_TIMEOUT = "clear_timeout", 60  # cv.positive_int
+CONF_UPDATE_INTERVAL, DEFAULT_UPDATE_INTERVAL = "update_interval", 60  # cv.positive_int
+CONF_ICON, DEFAULT_ICON = "icon", "mdi:texture-box"  # cv.string
+CONF_NOTIFICATION_DEVICES = "notification_devices"  # cv.entity_ids
+
+# features
+CONF_FEATURE_CLIMATE_CONTROL = "control_climate"
+CONF_FEATURE_LIGHT_CONTROL = "control_lights"
+CONF_FEATURE_MEDIA_CONTROL = "control_media"
+CONF_FEATURE_LIGHT_GROUPS = "light_groups"
+CONF_FEATURE_AREA_AWARE_MEDIA_PLAYER = "area_aware_media_player"
+CONF_FEATURE_AGGREGATION = "aggregates"
+CONF_FEATURE_HEALTH = "health"
+
+CONF_FEATURE_LIST = [
+    CONF_FEATURE_CLIMATE_CONTROL,
+    CONF_FEATURE_LIGHT_CONTROL,
+    CONF_FEATURE_MEDIA_CONTROL,
+    CONF_FEATURE_LIGHT_GROUPS,
+    CONF_FEATURE_AGGREGATION,
+    CONF_FEATURE_HEALTH,
+]
+
+CONF_FEATURE_LIST_META = [
+    CONF_FEATURE_LIGHT_GROUPS,
+    CONF_FEATURE_AGGREGATION,
+    CONF_FEATURE_HEALTH,
+]
+
+CONF_FEATURE_LIST_GLOBAL = CONF_FEATURE_LIST_META + [
+    CONF_FEATURE_AREA_AWARE_MEDIA_PLAYER,
+]
+
+# automatic_lights options
+CONF_NIGHT_ENTITY = "night_entity"
+CONF_NIGHT_STATE, DEFAULT_NIGHT_STATE = "night_state", STATE_ON
+CONF_MAIN_LIGHTS = "main_lights"  # cv.entity_ids
+CONF_SLEEP_LIGHTS = "sleep_lights"
+CONF_SLEEP_TIMEOUT, DEFAULT_SLEEP_TIMEOUT = "sleep_timeout", 0  # int
+CONF_SLEEP_ENTITY = "sleep_entity"
+CONF_SLEEP_STATE, DEFAULT_SLEEP_STATE = "sleep_state", STATE_ON
+
+# Health related
+PRESENCE_DEVICE_COMPONENTS = [
+    MEDIA_PLAYER_DOMAIN,
+    BINARY_SENSOR_DOMAIN,
+]  # @todo make configurable
+
+AGGREGATE_BINARY_SENSOR_CLASSES = [
+    DEVICE_CLASS_WINDOW,
+    DEVICE_CLASS_DOOR,
+    DEVICE_CLASS_MOTION,
+    DEVICE_CLASS_MOISTURE,
+    DEVICE_CLASS_LIGHT,
+]
+
+DISTRESS_SENSOR_CLASSES = [
+    DEVICE_CLASS_PROBLEM,
+    DEVICE_CLASS_SMOKE,
+    DEVICE_CLASS_MOISTURE,
+    DEVICE_CLASS_SAFETY,
+    DEVICE_CLASS_GAS,
+]  # @todo make configurable
+DISTRESS_STATES = [STATE_ALARM_TRIGGERED, STATE_ON, STATE_PROBLEM]
+
+# Aggregates
+AGGREGATE_SENSOR_CLASSES = (
+    DEVICE_CLASS_CURRENT,
+    DEVICE_CLASS_ENERGY,
+    DEVICE_CLASS_HUMIDITY,
+    DEVICE_CLASS_ILLUMINANCE,
+    DEVICE_CLASS_POWER,
+    DEVICE_CLASS_TEMPERATURE,
+)
+
+AGGREGATE_MODE_SUM = [DEVICE_CLASS_POWER, DEVICE_CLASS_CURRENT, DEVICE_CLASS_ENERGY]
+
+# Config Schema
+
+# Magic Areas
+_AREA_SCHEMA = {
+    # vol.Optional(CONF_NAME, default=DEFAULT_NAME): cv.string,
+    vol.Optional(CONF_ENABLED_FEATURES, default=[]): cv.ensure_list,
+    vol.Optional(
+        CONF_PRESENCE_SENSOR_DEVICE_CLASS,
+        default=DEFAULT_PRESENCE_DEVICE_SENSOR_CLASS,
+    ): cv.ensure_list,
+    vol.Optional(CONF_INCLUDE_ENTITIES, default=[]): cv.entity_ids,
+    vol.Optional(CONF_EXCLUDE_ENTITIES, default=[]): cv.entity_ids,
+    vol.Optional(CONF_TYPE, default=DEFAULT_TYPE): str,
+    vol.Optional(CONF_ON_STATES, default=DEFAULT_ON_STATES): cv.ensure_list,
+    vol.Optional(
+        CONF_AGGREGATES_MIN_ENTITIES, default=DEFAULT_AGGREGATES_MIN_ENTITIES
+    ): cv.positive_int,
+    vol.Optional(CONF_CLEAR_TIMEOUT, default=DEFAULT_CLEAR_TIMEOUT): cv.positive_int,
+    vol.Optional(
+        CONF_UPDATE_INTERVAL, default=DEFAULT_UPDATE_INTERVAL
+    ): cv.positive_int,
+    vol.Optional(CONF_ICON, default=DEFAULT_ICON): cv.string,
+    vol.Optional(CONF_NOTIFICATION_DEVICES, default=[]): cv.entity_ids,
+    vol.Optional(CONF_NIGHT_ENTITY): cv.entity_id,
+    vol.Optional(CONF_NIGHT_STATE, default=DEFAULT_NIGHT_STATE): str,
+    vol.Optional(CONF_SLEEP_ENTITY): cv.entity_id,
+    vol.Optional(CONF_SLEEP_STATE, default=DEFAULT_SLEEP_STATE): str,
+    vol.Optional(CONF_SLEEP_TIMEOUT, default=DEFAULT_SLEEP_TIMEOUT): cv.positive_int,
+    vol.Optional(CONF_MAIN_LIGHTS, default=[]): cv.entity_ids,
+    vol.Optional(CONF_SLEEP_LIGHTS, default=[]): cv.entity_ids,
+}
+
+_DOMAIN_SCHEMA = vol.Schema({cv.slug: vol.Any(_AREA_SCHEMA, None)})
+# Autolights States
+AUTOLIGHTS_STATE_SLEEP = "sleep"
+AUTOLIGHTS_STATE_NORMAL = "enabled"
+AUTOLIGHTS_STATE_DISABLED = "disabled"
+
+# VALIDATION_TUPLES
+VALIDATION_TUPLES = [
+    (CONF_ENABLED_FEATURES, DEFAULT_ENABLED_FEATURES, cv.ensure_list),
+    (CONF_INCLUDE_ENTITIES, [], cv.entity_ids),
+    (CONF_EXCLUDE_ENTITIES, [], cv.entity_ids),
+    (
+        CONF_PRESENCE_SENSOR_DEVICE_CLASS,
+        DEFAULT_PRESENCE_DEVICE_SENSOR_CLASS,
+        cv.ensure_list,
+    ),
+    (CONF_CLEAR_TIMEOUT, DEFAULT_CLEAR_TIMEOUT, int),
+    (CONF_ICON, DEFAULT_ICON, str),
+    (CONF_AGGREGATES_MIN_ENTITIES, DEFAULT_AGGREGATES_MIN_ENTITIES, int),
+    (CONF_NOTIFICATION_DEVICES, [], cv.entity_ids),
+    (CONF_NIGHT_ENTITY, "", cv.entity_id),
+    (CONF_NIGHT_STATE, DEFAULT_NIGHT_STATE, str),
+    (CONF_MAIN_LIGHTS, [], cv.entity_ids),
+    (CONF_SLEEP_LIGHTS, [], cv.entity_ids),
+    (
+        CONF_SLEEP_ENTITY,
+        "",
+        cv.entity_id,
+    ),
+    (CONF_SLEEP_STATE, DEFAULT_SLEEP_STATE, str),
+    (CONF_SLEEP_TIMEOUT, DEFAULT_SLEEP_TIMEOUT, int),
+    (CONF_UPDATE_INTERVAL, DEFAULT_UPDATE_INTERVAL, int),
+    (CONF_TYPE, DEFAULT_TYPE, str),
+]
+
+VALIDATION_TUPLES_META = [
+    (CONF_ENABLED_FEATURES, DEFAULT_ENABLED_FEATURES, cv.ensure_list),
+    (CONF_EXCLUDE_ENTITIES, [], cv.entity_ids),
+    (CONF_CLEAR_TIMEOUT, DEFAULT_CLEAR_TIMEOUT, int),
+    (CONF_ICON, DEFAULT_ICON, str),
+    (CONF_AGGREGATES_MIN_ENTITIES, DEFAULT_AGGREGATES_MIN_ENTITIES, int),
+    (CONF_UPDATE_INTERVAL, DEFAULT_UPDATE_INTERVAL, int),
+]