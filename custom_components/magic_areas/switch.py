DEPENDENCIES = ["magic_areas"]

import logging

from homeassistant.components.switch import DOMAIN as SWITCH_DOMAIN
from homeassistant.components.switch import SwitchEntity
from homeassistant.const import STATE_ON
from homeassistant.helpers.restore_state import RestoreEntity
from homeassistant.const import STATE_ON

from .const import MODULE_DATA

_LOGGER = logging.getLogger(__name__)

PRESENCE_HOLD_ICON = "mdi:car-brake-hold"


async def async_setup_platform(
    hass, config, async_add_entities, discovery_info=None
):  # pylint: disable=unused-argument

    areas = hass.data.get(MODULE_DATA)

    entities = []

    async_add_entities([AreaPresenceHoldSwitch(hass, area) for area in areas])


async def async_setup_entry(hass, config_entry, async_add_entities):
    """Set up the Demo config entry."""
    await async_setup_platform(hass, {}, async_add_entities)


class AreaPresenceHoldSwitch(SwitchEntity, RestoreEntity):
    def __init__(self, hass, area):
        """Initialize the area presence hold switch."""

        self.area = area
        self.hass = hass
        self._name = f"Area Presence Hold ({self.area.name})"
        self._state = False

        _LOGGER.debug(f"Area {self.area.slug} presence hold switch initializing.")

        # Set attributes
        self._attributes = {}

        _LOGGER.info(f"Area {self.area.slug} presence hold switch initialized.")

    @property
    def name(self):
        """Return the name of the device if any."""
        return self._name

    @property
    def device_state_attributes(self):
        """Return the attributes of the area."""
        return self._attributes

    @property
    def is_on(self):
        """Return true if the area is occupied."""
        return self._state

    @property
    def icon(self):
        """Return the icon to be used for this entity."""
        return PRESENCE_HOLD_ICON

    async def async_added_to_hass(self):
        """Call when entity about to be added to hass."""

        last_state = await self.async_get_last_state()

        if last_state:
<<<<<<< HEAD
            _LOGGER.debug(f"Presence hold switch restored: {self.area.slug} [{last_state.state}]")
            self._state = (last_state.state == STATE_ON)
=======
            _LOGGER.debug(
                f"Presence hold switch restored: {self.area.slug} [{last_state.state}]"
            )
            self._state = last_state.state == STATE_ON
>>>>>>> d158dda6
        else:
            self._state = False
            
        self.schedule_update_ha_state()

        self.schedule_update_ha_state()

    def turn_on(self, **kwargs):
        """Turn on presence hold."""
        self._state = True
        self.schedule_update_ha_state()

    def turn_off(self, **kwargs):
        """Turn off presence hold."""
        self._state = False
        self.schedule_update_ha_state()
<|MERGE_RESOLUTION|>--- conflicted
+++ resolved
@@ -1,100 +1,95 @@
-DEPENDENCIES = ["magic_areas"]
-
-import logging
-
-from homeassistant.components.switch import DOMAIN as SWITCH_DOMAIN
-from homeassistant.components.switch import SwitchEntity
-from homeassistant.const import STATE_ON
-from homeassistant.helpers.restore_state import RestoreEntity
-from homeassistant.const import STATE_ON
-
-from .const import MODULE_DATA
-
-_LOGGER = logging.getLogger(__name__)
-
-PRESENCE_HOLD_ICON = "mdi:car-brake-hold"
-
-
-async def async_setup_platform(
-    hass, config, async_add_entities, discovery_info=None
-):  # pylint: disable=unused-argument
-
-    areas = hass.data.get(MODULE_DATA)
-
-    entities = []
-
-    async_add_entities([AreaPresenceHoldSwitch(hass, area) for area in areas])
-
-
-async def async_setup_entry(hass, config_entry, async_add_entities):
-    """Set up the Demo config entry."""
-    await async_setup_platform(hass, {}, async_add_entities)
-
-
-class AreaPresenceHoldSwitch(SwitchEntity, RestoreEntity):
-    def __init__(self, hass, area):
-        """Initialize the area presence hold switch."""
-
-        self.area = area
-        self.hass = hass
-        self._name = f"Area Presence Hold ({self.area.name})"
-        self._state = False
-
-        _LOGGER.debug(f"Area {self.area.slug} presence hold switch initializing.")
-
-        # Set attributes
-        self._attributes = {}
-
-        _LOGGER.info(f"Area {self.area.slug} presence hold switch initialized.")
-
-    @property
-    def name(self):
-        """Return the name of the device if any."""
-        return self._name
-
-    @property
-    def device_state_attributes(self):
-        """Return the attributes of the area."""
-        return self._attributes
-
-    @property
-    def is_on(self):
-        """Return true if the area is occupied."""
-        return self._state
-
-    @property
-    def icon(self):
-        """Return the icon to be used for this entity."""
-        return PRESENCE_HOLD_ICON
-
-    async def async_added_to_hass(self):
-        """Call when entity about to be added to hass."""
-
-        last_state = await self.async_get_last_state()
-
-        if last_state:
-<<<<<<< HEAD
-            _LOGGER.debug(f"Presence hold switch restored: {self.area.slug} [{last_state.state}]")
-            self._state = (last_state.state == STATE_ON)
-=======
-            _LOGGER.debug(
-                f"Presence hold switch restored: {self.area.slug} [{last_state.state}]"
-            )
-            self._state = last_state.state == STATE_ON
->>>>>>> d158dda6
-        else:
-            self._state = False
-            
-        self.schedule_update_ha_state()
-
-        self.schedule_update_ha_state()
-
-    def turn_on(self, **kwargs):
-        """Turn on presence hold."""
-        self._state = True
-        self.schedule_update_ha_state()
-
-    def turn_off(self, **kwargs):
-        """Turn off presence hold."""
-        self._state = False
-        self.schedule_update_ha_state()
+DEPENDENCIES = ["magic_areas"]
+
+import logging
+
+from homeassistant.components.switch import DOMAIN as SWITCH_DOMAIN
+from homeassistant.components.switch import SwitchEntity
+from homeassistant.const import STATE_ON
+from homeassistant.helpers.restore_state import RestoreEntity
+from homeassistant.const import STATE_ON
+
+from .const import MODULE_DATA
+
+_LOGGER = logging.getLogger(__name__)
+
+PRESENCE_HOLD_ICON = "mdi:car-brake-hold"
+
+
+async def async_setup_platform(
+    hass, config, async_add_entities, discovery_info=None
+):  # pylint: disable=unused-argument
+
+    areas = hass.data.get(MODULE_DATA)
+
+    entities = []
+
+    async_add_entities([AreaPresenceHoldSwitch(hass, area) for area in areas])
+
+
+async def async_setup_entry(hass, config_entry, async_add_entities):
+    """Set up the Demo config entry."""
+    await async_setup_platform(hass, {}, async_add_entities)
+
+
+class AreaPresenceHoldSwitch(SwitchEntity, RestoreEntity):
+    def __init__(self, hass, area):
+        """Initialize the area presence hold switch."""
+
+        self.area = area
+        self.hass = hass
+        self._name = f"Area Presence Hold ({self.area.name})"
+        self._state = False
+
+        _LOGGER.debug(f"Area {self.area.slug} presence hold switch initializing.")
+
+        # Set attributes
+        self._attributes = {}
+
+        _LOGGER.info(f"Area {self.area.slug} presence hold switch initialized.")
+
+    @property
+    def name(self):
+        """Return the name of the device if any."""
+        return self._name
+
+    @property
+    def device_state_attributes(self):
+        """Return the attributes of the area."""
+        return self._attributes
+
+    @property
+    def is_on(self):
+        """Return true if the area is occupied."""
+        return self._state
+
+    @property
+    def icon(self):
+        """Return the icon to be used for this entity."""
+        return PRESENCE_HOLD_ICON
+
+    async def async_added_to_hass(self):
+        """Call when entity about to be added to hass."""
+
+        last_state = await self.async_get_last_state()
+
+        if last_state:
+            _LOGGER.debug(
+                f"Presence hold switch restored: {self.area.slug} [{last_state.state}]"
+            )
+            self._state = last_state.state == STATE_ON
+        else:
+            self._state = False
+            
+        self.schedule_update_ha_state()
+
+        self.schedule_update_ha_state()
+
+    def turn_on(self, **kwargs):
+        """Turn on presence hold."""
+        self._state = True
+        self.schedule_update_ha_state()
+
+    def turn_off(self, **kwargs):
+        """Turn off presence hold."""
+        self._state = False
+        self.schedule_update_ha_state()