--- conflicted
+++ resolved
@@ -31,6 +31,7 @@
 
 _LOGGER = logging.getLogger(__name__)
 
+
 async def async_setup_entry(hass, config_entry, async_add_entities):
 
     ma_data = hass.data[MODULE_DATA]
@@ -67,12 +68,7 @@
 
     async_add_entities([AreaAwareMediaPlayer(hass, areas_with_media_players)])
 
-<<<<<<< HEAD
-=======
-    async_add_entities([AreaAwareMediaPlayer(hass, areas_with_media_players)])
-
-
->>>>>>> 4686e525
+
 class AreaAwareMediaPlayer(MediaPlayerEntity):
     def __init__(self, hass, areas):
 
@@ -104,12 +100,8 @@
         ]
         self._attributes["entities"] = self._tracked_entities
         self._attributes["last_active_areas"] = [
-<<<<<<< HEAD
-            f"{BINARY_SENSOR_DOMAIN}.area_{area.slug}" for area in self._get_active_areas()
-=======
             f"{BINARY_SENSOR_DOMAIN}.area_{area.slug}"
             for area in self._get_active_areas()
->>>>>>> 4686e525
         ]
 
     def get_media_players_for_area(self, area):
